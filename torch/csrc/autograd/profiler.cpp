--- conflicted
+++ resolved
@@ -245,13 +245,7 @@
     if (config_.state == ProfilerState::NVTX) {
       cuda_stubs->nvtxRangePop();
     } else {
-<<<<<<< HEAD
       Event evt(
-=======
-      auto& list = getEventList(thread_id);
-      std::cerr << "Debug(" << RecordFunction::currentThreadId() << "): in state popRange, thread_id = " << thread_id << " , &list = " << ((void*)&list) << std::endl;
-      list.record(
->>>>>>> 9cd26b0f
           EventKind::PopRange,
           at::StringView(""),
           thread_id,
