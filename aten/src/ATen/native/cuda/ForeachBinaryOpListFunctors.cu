#include <ATen/Dispatch.h>
#include <ATen/native/cuda/ForeachUtils.cuh>
#include <ATen/native/cuda/MultiTensorApply.cuh>

namespace at { namespace native {

namespace {

template<typename T, template<class> class Op>
struct BinaryOpListFunctor_ {
    __device__ void operator() (
        int chunk_size,
        TensorListMetadata<2>& tl) {
            int tensor_loc = tl.block_to_tensor[blockIdx.x];
            int chunk_idx = tl.block_to_chunk[blockIdx.x];
            int n = tl.sizes[tensor_loc];

            T* x = (T*)tl.addresses[0][tensor_loc];
            x += chunk_idx * chunk_size;

            T* y = (T*)tl.addresses[1][tensor_loc];
            y += chunk_idx * chunk_size;

            n -= chunk_idx * chunk_size;

            T r_x[kILP];
            T r_y[kILP];

            // to make things simple, we put aligned case in a different code path
            if(n % kILP == 0 && chunk_size % kILP == 0 && is_aligned(x) && is_aligned(y)) {
                for(int i_start = threadIdx.x; i_start * kILP < n && i_start * kILP < chunk_size; i_start += blockDim.x) {
                    // load
                    load_store(r_x, x, 0 , i_start);
                    load_store(r_y, y, 0 , i_start);
#pragma unroll
<<<<<<< HEAD
                    for(int ii = 0; ii < kILP; ii++) {
=======
                    for(int ii = 0; ii < kILP; ii++)
                    {
>>>>>>> d36bb1c2
                        r_x[ii] = Op<T>()(static_cast<T>(r_x[ii]), static_cast<T>(r_y[ii]));
                    }
                    // store
                    load_store(x, r_x, i_start , 0);
                }
            }
            else {
                // Non-divergent exit condition for __syncthreads, not necessary here
                for(int i_start = 0; i_start < n && i_start < chunk_size; i_start += blockDim.x * kILP) {
#pragma unroll
                    for(int ii = 0; ii < kILP; ii++) {
                        r_x[ii] = 0;
                        r_y[ii] = 0;
                        int i = i_start + threadIdx.x + ii * blockDim.x;
                        if(i < n && i < chunk_size) {
                            r_x[ii] = x[i];
                            r_y[ii] = y[i];
                        }
                    }
#pragma unroll
<<<<<<< HEAD
                    for(int ii = 0; ii < kILP; ii++) {
=======
                    for(int ii = 0; ii < kILP; ii++)
                    {
>>>>>>> d36bb1c2
                        r_x[ii] = Op<T>()(static_cast<T>(r_x[ii]), static_cast<T>(r_y[ii]));
                    }
#pragma unroll
                    for(int ii = 0; ii < kILP; ii++) {
                        int i = i_start + threadIdx.x + ii * blockDim.x;
                        if(i < n && i < chunk_size)
                            x[i] = r_x[ii];
                    }
                }
            }
        }
};

template<typename T, template<class> class Op>
struct BinaryOpListFunctor {
    __device__ void operator() (
        int chunk_size,
        TensorListMetadata<3>& tl) {
            int tensor_loc = tl.block_to_tensor[blockIdx.x];
            int chunk_idx = tl.block_to_chunk[blockIdx.x];
            int n = tl.sizes[tensor_loc];

            T* x = (T*)tl.addresses[0][tensor_loc];
            x += chunk_idx * chunk_size;

            T* y = (T*)tl.addresses[1][tensor_loc];
            y += chunk_idx * chunk_size;

            T* out = (T*)tl.addresses[2][tensor_loc];
            out += chunk_idx * chunk_size;

            n -= chunk_idx * chunk_size;

            T r_x[kILP];
            T r_y[kILP];
            T r_out[kILP];

            // to make things simple, we put aligned case in a different code path
            if(n % kILP == 0 && chunk_size % kILP == 0 && is_aligned(x) && is_aligned(y) && is_aligned(out)) {
                for(int i_start = threadIdx.x; i_start * kILP < n && i_start * kILP < chunk_size; i_start += blockDim.x) {
                    // load
                    load_store(r_x, x, 0 , i_start);
                    load_store(r_y, y, 0 , i_start);
#pragma unroll
<<<<<<< HEAD
                    for(int ii = 0; ii < kILP; ii++) {
=======
                    for(int ii = 0; ii < kILP; ii++)
                    {
>>>>>>> d36bb1c2
                        r_out[ii] = Op<T>()(static_cast<T>(r_x[ii]), static_cast<T>(r_y[ii]));
                    }
                    // store
                    load_store(out, r_out, i_start , 0);
                }
            }
            else {
                // Non-divergent exit condition for __syncthreads, not necessary here
                for(int i_start = 0; i_start < n && i_start < chunk_size; i_start += blockDim.x * kILP) {
#pragma unroll
                    for(int ii = 0; ii < kILP; ii++) {
                        r_x[ii] = 0;
                        r_y[ii] = 0;
                        int i = i_start + threadIdx.x + ii * blockDim.x;
                        if(i < n && i < chunk_size) {
                            r_x[ii] = x[i];
                            r_y[ii] = y[i];
                        }
                    }
#pragma unroll
<<<<<<< HEAD
                    for(int ii = 0; ii < kILP; ii++) {
=======
                    for(int ii = 0; ii < kILP; ii++)
                    {
>>>>>>> d36bb1c2
                        r_out[ii] = Op<T>()(static_cast<T>(r_x[ii]), static_cast<T>(r_y[ii]));
                    }
#pragma unroll
                    for(int ii = 0; ii < kILP; ii++) {
                        int i = i_start + threadIdx.x + ii * blockDim.x;
                        if(i < n && i < chunk_size)
                            out[i] = r_out[ii];
                    }
                }
            }
        }
};

} // namespace

template<template<class> class Op>
std::vector<Tensor> foreach_tensor_list_op(TensorList tensors1, TensorList tensors2) {
    TORCH_CHECK(tensors1.size() > 0, "Tensor list must have at least one tensor.");
    TORCH_CHECK(tensors1.size() ==  tensors2.size(), "Tensor lists must be of the same length.");

    if (!check_fast_route(tensors1, tensors2)) {
        return at::native::foreach_add_list_kernel_fallback(tensors1, tensors2);
    }

    std::vector<std::vector<at::Tensor>> tensor_lists; 
    std::vector<at::Tensor> vec_res;
    for (const auto& t: tensors1) {
        vec_res.emplace_back(at::native::empty_like(t));
    }

    tensor_lists.emplace_back(std::move(tensors1.vec()));
    tensor_lists.emplace_back(std::move(tensors2.vec()));
    tensor_lists.emplace_back(std::move(vec_res));

    AT_DISPATCH_ALL_TYPES_AND_COMPLEX_AND3(kBool, kBFloat16, kHalf, tensors1[0].scalar_type(), "foreach_binary_op_list_cuda", [&]() {
        multi_tensor_apply<3>(tensor_lists, BinaryOpListFunctor<scalar_t, Op>());
    });

    return tensor_lists[2];
}

template<template<class> class Op>
std::vector<Tensor> foreach_tensor_list_op_(TensorList tensors1, TensorList tensors2) {
    TORCH_CHECK(tensors1.size() > 0, "Tensor list must have at least one tensor.");
    TORCH_CHECK(tensors1.size() ==  tensors2.size(), "Tensor lists must be of the same length.");

    if (!check_fast_route(tensors1, tensors2)) {
        return at::native::foreach_add_list_kernel_fallback_(tensors1, tensors2);
    }

    std::vector<std::vector<at::Tensor>> tensor_lists; 
    tensor_lists.emplace_back(std::move(tensors1.vec()));
    tensor_lists.emplace_back(std::move(tensors2.vec()));

<<<<<<< HEAD
    AT_DISPATCH_ALL_TYPES_AND_COMPLEX_AND3(kBool, kBFloat16, kHalf, tensors1[0].scalar_type(), "foreach_binary_op_list__cuda", [&]() {
=======
    AT_DISPATCH_ALL_TYPES_AND_COMPLEX_AND3(kBool, kBFloat16, kHalf, tensors1[0].scalar_type(), "foreach_binary_op_list_cuda_", [&]() {
>>>>>>> d36bb1c2
        multi_tensor_apply<2>(tensor_lists, BinaryOpListFunctor_<scalar_t, Op>());
    });

    return tensor_lists[0];
}

std::vector<Tensor> foreach_tensor_add_list_kernel_cuda(TensorList tensors1, TensorList tensors2) {
    TORCH_CHECK(tensors1.size() > 0, "Tensor list must have at least one tensor.");
    TORCH_CHECK(tensors1.size() ==  tensors2.size(), "Tensor lists must be of the same length.");

    if (!check_fast_route(tensors1, tensors2)) {
        return at::native::foreach_add_list_kernel_fallback(tensors1, tensors2);
    }

    return foreach_tensor_list_op<std::plus>(tensors1, tensors2);
}

std::vector<Tensor> foreach_tensor_add_list_kernel_cuda_(TensorList tensors1, TensorList tensors2) {
    TORCH_CHECK(tensors1.size() > 0, "Tensor list must have at least one tensor.");
    TORCH_CHECK(tensors1.size() ==  tensors2.size(), "Tensor lists must be of the same length.");

    if (!check_fast_route(tensors1, tensors2)) {
        return at::native::foreach_add_list_kernel_fallback_(tensors1, tensors2);
    }

    return foreach_tensor_list_op_<std::plus>(tensors1, tensors2);
}

std::vector<Tensor> foreach_tensor_sub_list_kernel_cuda(TensorList tensors1, TensorList tensors2) {
    TORCH_CHECK(tensors1.size() > 0, "Tensor list must have at least one tensor.");
    TORCH_CHECK(tensors1.size() ==  tensors2.size(), "Tensor lists must be of the same length.");

    if (!check_fast_route(tensors1, tensors2)) {
        return at::native::foreach_sub_list_kernel_fallback(tensors1, tensors2);
    }

    return foreach_tensor_list_op<std::minus>(tensors1, tensors2);
}

std::vector<Tensor> foreach_tensor_sub_list_kernel_cuda_(TensorList tensors1, TensorList tensors2) {
    TORCH_CHECK(tensors1.size() > 0, "Tensor list must have at least one tensor.");
    TORCH_CHECK(tensors1.size() ==  tensors2.size(), "Tensor lists must be of the same length.");

    if (!check_fast_route(tensors1, tensors2)) {
        return at::native::foreach_sub_list_kernel_fallback_(tensors1, tensors2);
    }

    return foreach_tensor_list_op_<std::minus>(tensors1, tensors2);
}

std::vector<Tensor> foreach_tensor_mul_list_kernel_cuda(TensorList tensors1, TensorList tensors2) {
    TORCH_CHECK(tensors1.size() > 0, "Tensor list must have at least one tensor.");
    TORCH_CHECK(tensors1.size() ==  tensors2.size(), "Tensor lists must be of the same length.");

    if (!check_fast_route(tensors1, tensors2)) {
        return at::native::foreach_mul_list_kernel_fallback(tensors1, tensors2);
    }

    return foreach_tensor_list_op<std::multiplies>(tensors1, tensors2);
}

std::vector<Tensor> foreach_tensor_mul_list_kernel_cuda_(TensorList tensors1, TensorList tensors2) {
    TORCH_CHECK(tensors1.size() > 0, "Tensor list must have at least one tensor.");
    TORCH_CHECK(tensors1.size() ==  tensors2.size(), "Tensor lists must be of the same length.");

    if (!check_fast_route(tensors1, tensors2)) {
        return at::native::foreach_mul_list_kernel_fallback_(tensors1, tensors2);
    }

    return foreach_tensor_list_op_<std::multiplies>(tensors1, tensors2);
}

std::vector<Tensor> foreach_tensor_div_list_kernel_cuda(TensorList tensors1, TensorList tensors2) {
    TORCH_CHECK(tensors1.size() > 0, "Tensor list must have at least one tensor.");
    TORCH_CHECK(tensors1.size() ==  tensors2.size(), "Tensor lists must be of the same length.");

    if (!check_fast_route(tensors1, tensors2)) {
        return at::native::foreach_div_list_kernel_fallback(tensors1, tensors2);
    }

    return foreach_tensor_list_op<std::divides>(tensors1, tensors2);
}

std::vector<Tensor> foreach_tensor_div_list_kernel_cuda_(TensorList tensors1, TensorList tensors2) {
    TORCH_CHECK(tensors1.size() > 0, "Tensor list must have at least one tensor.");
    TORCH_CHECK(tensors1.size() ==  tensors2.size(), "Tensor lists must be of the same length.");

    if (!check_fast_route(tensors1, tensors2)) {
        return at::native::foreach_div_list_kernel_fallback_(tensors1, tensors2);
    }

    return foreach_tensor_list_op_<std::divides>(tensors1, tensors2);
}

}} // namespace at::native<|MERGE_RESOLUTION|>--- conflicted
+++ resolved
@@ -33,12 +33,7 @@
                     load_store(r_x, x, 0 , i_start);
                     load_store(r_y, y, 0 , i_start);
 #pragma unroll
-<<<<<<< HEAD
-                    for(int ii = 0; ii < kILP; ii++) {
-=======
-                    for(int ii = 0; ii < kILP; ii++)
-                    {
->>>>>>> d36bb1c2
+                    for(int ii = 0; ii < kILP; ii++) {
                         r_x[ii] = Op<T>()(static_cast<T>(r_x[ii]), static_cast<T>(r_y[ii]));
                     }
                     // store
@@ -59,12 +54,7 @@
                         }
                     }
 #pragma unroll
-<<<<<<< HEAD
-                    for(int ii = 0; ii < kILP; ii++) {
-=======
-                    for(int ii = 0; ii < kILP; ii++)
-                    {
->>>>>>> d36bb1c2
+                    for(int ii = 0; ii < kILP; ii++) {
                         r_x[ii] = Op<T>()(static_cast<T>(r_x[ii]), static_cast<T>(r_y[ii]));
                     }
 #pragma unroll
@@ -109,12 +99,7 @@
                     load_store(r_x, x, 0 , i_start);
                     load_store(r_y, y, 0 , i_start);
 #pragma unroll
-<<<<<<< HEAD
-                    for(int ii = 0; ii < kILP; ii++) {
-=======
-                    for(int ii = 0; ii < kILP; ii++)
-                    {
->>>>>>> d36bb1c2
+                    for(int ii = 0; ii < kILP; ii++) {
                         r_out[ii] = Op<T>()(static_cast<T>(r_x[ii]), static_cast<T>(r_y[ii]));
                     }
                     // store
@@ -135,12 +120,7 @@
                         }
                     }
 #pragma unroll
-<<<<<<< HEAD
-                    for(int ii = 0; ii < kILP; ii++) {
-=======
-                    for(int ii = 0; ii < kILP; ii++)
-                    {
->>>>>>> d36bb1c2
+                    for(int ii = 0; ii < kILP; ii++) {
                         r_out[ii] = Op<T>()(static_cast<T>(r_x[ii]), static_cast<T>(r_y[ii]));
                     }
 #pragma unroll
@@ -195,11 +175,7 @@
     tensor_lists.emplace_back(std::move(tensors1.vec()));
     tensor_lists.emplace_back(std::move(tensors2.vec()));
 
-<<<<<<< HEAD
-    AT_DISPATCH_ALL_TYPES_AND_COMPLEX_AND3(kBool, kBFloat16, kHalf, tensors1[0].scalar_type(), "foreach_binary_op_list__cuda", [&]() {
-=======
     AT_DISPATCH_ALL_TYPES_AND_COMPLEX_AND3(kBool, kBFloat16, kHalf, tensors1[0].scalar_type(), "foreach_binary_op_list_cuda_", [&]() {
->>>>>>> d36bb1c2
         multi_tensor_apply<2>(tensor_lists, BinaryOpListFunctor_<scalar_t, Op>());
     });
 
